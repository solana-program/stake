[package]
name = "solana-stake-interface"
version = "2.0.1"
description = "Instructions and constructors for the Stake program"
readme = "README.md"
authors = { workspace = true }
repository = { workspace = true }
homepage = { workspace = true }
license = { workspace = true }
edition = { workspace = true }
rust-version = "1.81.0"

[lib]
crate-type = ["rlib"]

[package.metadata.solana]
program-id = "Stake11111111111111111111111111111111111111"

[dependencies]
<<<<<<< HEAD
borsh = { version = "1.5.1", features = ["derive", "unstable__schema"], optional = true }
codama = "0.6.2"
codama-macros = "0.6.2"
=======
borsh = { version = "1.5.7", features = ["derive", "unstable__schema"], optional = true }
>>>>>>> 6d3c671e
num-traits = "0.2"
serde = { version = "1.0.210", optional = true }
serde_derive = { version = "1.0.210", optional = true }
solana-clock = "3.0.0"
solana-cpi = { version = "3.0.0", optional = true }
solana-frozen-abi = { version = "3.0.1", features = ["frozen-abi"], optional = true }
solana-frozen-abi-macro = { version = "3.0.1", features = ["frozen-abi"], optional = true }
solana-instruction = "3.0.0"
solana-program-error = "3.0.0"
solana-pubkey = { version = "3.0.0", default-features = false }
solana-system-interface = "2.0.0"
solana-sysvar = { version = "3.0.0", optional = true }
solana-sysvar-id = { version = "3.0.0", optional = true }

[build-dependencies]
codama = "0.6.2"
serde_json = "1.0"

[dev-dependencies]
anyhow = "1"
assert_matches = "1.5.0"
bincode = "1.3.3"
serial_test = "3.2.0"
solana-account = {version = "3.2.0", features = ["bincode"] }
solana-borsh = "3.0.0"
solana-example-mocks = "3.0.0"
solana-sdk-ids = "3.0.0"
solana-stake-interface = { path = ".", features = ["bincode", "borsh", "sysvar"] }
static_assertions = "1.1.0"
strum = "0.27"
strum_macros = "0.27"
test-case = "3.3.1"

[package.metadata.docs.rs]
targets = ["x86_64-unknown-linux-gnu"]
all-features = true
rustdoc-args = ["--cfg=docsrs"]

[features]
bincode = [
    "dep:solana-cpi",
    "solana-instruction/bincode",
    "solana-instruction/serde",
    "solana-system-interface/bincode",
    "solana-sysvar/bincode",
    "serde"
]
borsh = [
    "dep:borsh",
    "solana-instruction/borsh",
    "solana-program-error/borsh",
    "solana-pubkey/borsh"
]
frozen-abi = [
    "dep:solana-frozen-abi",
    "dep:solana-frozen-abi-macro",
    "solana-instruction/frozen-abi",
    "solana-pubkey/frozen-abi",
    "solana-sysvar/frozen-abi",
]
serde = ["dep:serde", "dep:serde_derive", "solana-pubkey/serde", "solana-sysvar/serde"]
sysvar = ["dep:solana-sysvar", "dep:solana-sysvar-id"]<|MERGE_RESOLUTION|>--- conflicted
+++ resolved
@@ -17,13 +17,9 @@
 program-id = "Stake11111111111111111111111111111111111111"
 
 [dependencies]
-<<<<<<< HEAD
-borsh = { version = "1.5.1", features = ["derive", "unstable__schema"], optional = true }
+borsh = { version = "1.5.7", features = ["derive", "unstable__schema"], optional = true }
 codama = "0.6.2"
 codama-macros = "0.6.2"
-=======
-borsh = { version = "1.5.7", features = ["derive", "unstable__schema"], optional = true }
->>>>>>> 6d3c671e
 num-traits = "0.2"
 serde = { version = "1.0.210", optional = true }
 serde_derive = { version = "1.0.210", optional = true }
